--- conflicted
+++ resolved
@@ -6,20 +6,12 @@
 class Screen:
     def init(game):
         # Detectar se está rodando em PC/Mac para usar fullscreen
-<<<<<<< HEAD
         # system = platform.system().lower()
         # is_desktop = system in ["windows", "linux", "darwin"]  # darwin = macOS
 
         # if is_desktop:
         if (not game.is_development()) or (Screen.is_fullscreen(game)):
-=======
-        system = platform.system().lower()
-        is_desktop = system in ["windows", "linux", "darwin"]  # darwin = macOS
-        is_fullscreen = is_desktop and (game.env_config.get("environment") == "production")
-            
 
-        if is_fullscreen:
->>>>>>> 223d1ac0
             # Usar fullscreen em PC/Mac
             game.screen = pygame.display.set_mode((WIDTH, HEIGHT), pygame.FULLSCREEN)
         else:
