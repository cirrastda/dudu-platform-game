--- conflicted
+++ resolved
@@ -1021,7 +1021,6 @@
         selected_option = self.menu_options[self.menu_selected]
 
         if selected_option == "Iniciar":
-<<<<<<< HEAD
             # Iniciar novo jogo sempre no nível 1, ignorando seleção de debugger
             self.current_level = 1
             self.score = 0
@@ -1033,10 +1032,8 @@
             Level.init_level(self)
             # Tocar música do nível atual
             self.music.play_level_music(self, self.current_level)
-=======
             # Ir para seleção de dificuldade antes de iniciar o jogo
             self.state = GameState.SELECT_DIFFICULTY
->>>>>>> 73f370f7
         elif selected_option == "Recordes":
             self.state = GameState.RECORDS
         elif selected_option == "Créditos":
