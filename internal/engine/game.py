import pygame
from internal.utils.constants import *
from internal.utils.functions import *
from internal.resources.cache import ResourceCache
from internal.engine.screen import Screen
from internal.engine.ranking import RankingManager
from internal.engine.state import GameState
from internal.resources.player import Player
from internal.resources.platform import Platform
from internal.resources.flag import Flag
from internal.resources.spaceship import Spaceship
from internal.resources.enemies.bird import Bird
from internal.resources.enemies.bat import Bat
from internal.resources.enemies.airplane import Airplane
from internal.resources.enemies.flying_disk import FlyingDisk
from internal.resources.enemies.turtle import Turtle
from internal.resources.enemies.spider import Spider
from internal.resources.enemies.robot import Robot
from internal.resources.enemies.alien import Alien
from internal.resources.bullet import Bullet
from internal.resources.explosion import Explosion
from internal.engine.level.level import Level
from internal.engine.level.generator.static import StaticLevelGenerator
from internal.engine.sound.music import Music
from internal.engine.sound.mixer import Mixer
from internal.engine.sound.effects import SoundEffects
from internal.resources.image import Image
from internal.engine.joystick import Joystick
from internal.engine.info import Info
from internal.resources.extra_life import ExtraLife

# Carregar configurações
ENV_CONFIG = load_env_config()


class Game:
    def __init__(self):
<<<<<<< HEAD
=======
        # Carregar configuração de ambiente antes de inicializar a tela
>>>>>>> 223d1ac0
        self.env_config = ENV_CONFIG
        Screen.init(self)
        pygame.display.set_caption("Jump and Hit")
        self.clock = pygame.time.Clock()
        self.state = GameState.SPLASH
        # Rastrear vidas extras coletadas por nível para não reaparecerem
        self.collected_extra_life_levels = set()
        # Configurar nível inicial baseado no ambiente
        if (
            ENV_CONFIG.get("environment") == "development"
            and "initial-stage" in ENV_CONFIG
        ):
            try:
                self.current_level = int(ENV_CONFIG["initial-stage"])
                # Validar se o nível está dentro do range válido
                if self.current_level < 1 or self.current_level > 50:
                    print(
                        f"Aviso: initial-stage {self.current_level} inválido. Usando nível 1."
                    )
                    self.current_level = 1
                else:
                    print(
                        f"Modo desenvolvimento: Iniciando no nível {self.current_level}"
                    )
            except (ValueError, TypeError):
                print("Aviso: initial-stage deve ser um número. Usando nível 1.")
                self.current_level = 1
        else:
            self.current_level = 1

        # Sistema de ranking
        self.ranking_manager = RankingManager()
        self.player_name = ""
        self.name_input_active = False
        self.max_levels = 50

        Mixer.init(pygame)

        # Sistema de música
        self.music = Music()
        self.music.start(self)
        self.sound_effects = SoundEffects()
        self.sound_effects.load_sound_effects()

        # Sistema de câmera
        self.camera_x = 0

        # Sistema de pontuação
        self.score = 0
        self.platforms_jumped = (
            set()
        )  # Conjunto para rastrear IDs de plataformas já pontuadas
        self.birds_dodged = set()  # Para rastrear pássaros já esquivados

        # Sistema de vidas
        self.lives = self.get_initial_lives()
        self.max_lives = self.get_initial_lives()

        # Sistema de vidas extras por pontuação
        self.extra_life_milestones = [1000, 5000, 10000]  # Marcos iniciais
        self.next_extra_life_score = 1000  # Próxima pontuação para vida extra
        self.extra_lives_earned = 0  # Contador de vidas extras ganhas

        # Sistema de joystick
        Joystick.init(self)

        # Sistema de splash screen e menu
        self.splash_timer = 0
        self.splash_duration = 360  # 6 segundos (60 FPS * 6)
        self.current_logo_index = 0
        self.logo_display_time = 120  # Tempo para cada logo (2 segundos)
        self.logos = []  # Lista de logos para splash
        self.menu_selected = 0  # Opção selecionada no menu
        self.menu_options = ["Iniciar", "Recordes", "Créditos", "Sair"]
        self.game_logo = None  # Logo principal do jogo

        # Efeitos de fade para splash screen
        self.fade_in_duration = 30  # 0.5 segundos para fade in
        self.fade_out_duration = 30  # 0.5 segundos para fade out
        self.logo_hold_time = 60  # 1 segundo para mostrar o logo
        self.music_started = False  # Controla se a música já foi iniciada

        # Controle de eixos do joystick para D-pad e analógicos
        self.prev_dpad_vertical = 0
        self.prev_dpad_horizontal = 0
        self.prev_analog_vertical = 0
        self.prev_analog_horizontal = 0

        # Sistema de menu de game over
        self.game_over_selected = 0  # Opção selecionada no menu de game over
        self.game_over_options = ["Jogar novamente", "Recordes", "Sair"]

        # Variável para rastrear de onde veio o SHOW_RANKING
        self.previous_state_before_ranking = None

        # Variável para rastrear de onde veio o RECORDS
        self.previous_state_before_records = None

        # Sistema de pássaros
        self.birds = []

        # Sistema de tartarugas
        self.turtles = []

        # Sistema de explosões
        self.explosions = []
        self.bird_spawn_timer = 0

        # Inicializar variáveis de spawn de morcegos (níveis 21-30)
        self.bats = []
        self.bat_spawn_timer = 0
        self.bats_per_spawn = 1
        self.bat_spawn_interval = 180

        # Inicializar variáveis de spawn de aviões (níveis 31+)
        self.airplanes = []
        self.airplane_spawn_timer = 0
        self.airplanes_per_spawn = 1
        self.airplane_spawn_interval = 150

        # Inicializar variáveis de flying-disk (níveis 41-50)
        self.flying_disks = []
        self.flying_disk_spawn_timer = 0
        self.flying_disks_per_spawn = 1
        self.flying_disk_spawn_interval = 150

        # Inicializar variáveis de robôs (níveis 31-40)
        self.robots = []
        self.orphan_missiles = (
            []
        )  # Mísseis de robôs mortos que continuam visíveis mas sem hitbox

        # Inicializar variáveis de aliens (níveis 41-50)
        self.aliens = []
        self.orphan_lasers = (
            []
        )  # Lasers de aliens mortos que continuam visíveis mas sem hitbox

        # Ajustar dificuldade baseada no nível
        self.birds_per_spawn = Level.get_birds_per_spawn(self.current_level)
        self.bird_spawn_interval = Level.get_bird_spawn_interval(self.current_level)

        # Fonte para texto
        self.font = pygame.font.Font(None, 36)
        self.big_font = pygame.font.Font(None, 72)

        # Carregar imagens
        Image.load_images(self)

        # Itens colecionáveis
        self.extra_lives = []

        # Se estiver em modo desenvolvimento e iniciando em uma fase específica,
        # pular para o estado PLAYING e tocar música do nível
        if (
            ENV_CONFIG.get("environment") == "development"
            and "initial-stage" in ENV_CONFIG
            and self.current_level > 1
        ):
            self.state = GameState.PLAYING
            self.score = 0
            self.platforms_jumped = set()
            self.birds_dodged = set()
            self.lives = self.max_lives
            self.player_name = ""
            Level.init_level(self)
            self.music.play_level_music(self, self.current_level)
        else:
            Level.init_level(self)

    def get_initial_lives(self):
        """Obter o número inicial de vidas baseado na configuração"""
        if ENV_CONFIG.get("environment") == "development" and "lives" in ENV_CONFIG:
            if ENV_CONFIG.get("lives").isdigit() and int(ENV_CONFIG.get("lives")) > 0:
                return int(ENV_CONFIG["lives"])

        return DEFAULT_INITIAL_LIVES  # Valor padrão se não houver configuração válida

    def check_extra_life(self):
        """Verificar se o jogador merece uma vida extra baseada na pontuação"""
        if self.score >= self.next_extra_life_score:
            # Conceder vida extra
            self.lives += 1
            self.extra_lives_earned += 1

            # Tocar som de vida extra
            self.sound_effects.play_sound_effect(
                "new-life"
            )  # Som específico para vida extra

            # Calcular próxima pontuação para vida extra
            if self.extra_lives_earned <= 3:  # Primeiros 3 marcos: 1000, 5000, 10000
                if self.extra_lives_earned < len(self.extra_life_milestones):
                    self.next_extra_life_score = self.extra_life_milestones[
                        self.extra_lives_earned
                    ]
                else:
                    # Após 10000, a cada 10000 pontos
                    self.next_extra_life_score = 20000
            else:
                # A cada 10000 pontos após os marcos iniciais
                self.next_extra_life_score += 10000

            return True  # Indica que uma vida extra foi concedida
        return False

    def update_bird_difficulty(self):
        """Atualizar dificuldade dos pássaros baseada no nível atual
        Progressão gradual e jogável de 1-20 níveis
        """
        if self.current_level <= 20:
            self.birds_per_spawn = Level.get_birds_per_spawn(self.current_level)
            self.bird_spawn_interval = Level.get_bird_spawn_interval(self.current_level)
        elif self.current_level <= 30:
            self.bats_per_spawn = Level.get_birds_per_spawn(self.current_level)
            self.bat_spawn_interval = Level.get_bird_spawn_interval(self.current_level)
        else:
            self.birds_per_spawn = Level.get_birds_per_spawn(self.current_level)
            self.bird_spawn_interval = Level.get_bird_spawn_interval(self.current_level)

    def get_pooled_bullet(self, x, y, direction=1, image=None):
        """Obter bala do pool ou criar nova se necessário"""
        if self.bullet_pool:
            bullet = self.bullet_pool.pop()
            bullet.x = x
            bullet.y = y
            bullet.direction = direction
            bullet.image = image
            bullet.rect.x = x
            bullet.rect.y = y
            return bullet
        else:
            return Bullet(x, y, direction, image)

    def return_bullet_to_pool(self, bullet):
        """Retornar bala ao pool"""
        if len(self.bullet_pool) < 20:  # Limitar tamanho do pool
            self.bullet_pool.append(bullet)

    def get_pooled_explosion(self, x, y, image=None):
        """Obter explosão do pool ou criar nova se necessário"""
        if self.explosion_pool:
            explosion = self.explosion_pool.pop()
            explosion.x = x
            explosion.y = y
            explosion.image = image
            explosion.timer = 30  # Resetar timer para duração completa
            return explosion
        else:
            return Explosion(x, y, image)

    def return_explosion_to_pool(self, explosion):
        """Retornar explosão ao pool"""
        if len(self.explosion_pool) < 10:  # Limitar tamanho do pool
            self.explosion_pool.append(explosion)

    def draw_ocean_background(self):
        """Desenhar fundo do mar"""
        # Determinar qual fundo usar baseado no estado do jogo
        if self.state == GameState.PLAYING:
            # Durante o jogo, usar fundo baseado no nível
            background_to_use = self.background_img
        else:
            # Em menus, recordes, etc., usar fundo fixo
            background_to_use = getattr(
                self, "menu_background_img", self.background_img
            )

        if background_to_use:
            # Usar imagem de fundo
            self.screen.blit(background_to_use, (0, 0))
        else:
            # Fallback para gradiente se a imagem não carregar
            for y in range(HEIGHT):
                ratio = y / HEIGHT
                r = int(135 * (1 - ratio) + 0 * ratio)
                g = int(206 * (1 - ratio) + 50 * ratio)
                b = int(235 * (1 - ratio) + 100 * ratio)
                pygame.draw.line(self.screen, (r, g, b), (0, y), (WIDTH, y))

            # Ondas simples
            wave_offset = pygame.time.get_ticks() * 0.002
            for x in range(0, WIDTH, 20):
                wave_y = HEIGHT - 50 + math.sin(x * 0.01 + wave_offset) * 10
                pygame.draw.circle(self.screen, (0, 80, 150), (x, int(wave_y)), 15)

    def handle_events(self):
        for event in pygame.event.get():
            if event.type == pygame.QUIT:
                return False
            elif event.type == pygame.KEYDOWN:
                # Navegação do splash screen
                if self.state == GameState.SPLASH:
                    # Só permite pular se estiver em modo development
                    if ENV_CONFIG.get("environment", "production") == "development":
                        self.state = GameState.MAIN_MENU
                        # Iniciar música do menu quando pular para o menu
                        if not self.music_started:
                            self.music.play_menu_music(self)
                            self.music_started = True
                # Navegação do menu principal
                elif self.state == GameState.MAIN_MENU:
                    if event.key == pygame.K_UP:
                        self.menu_selected = (self.menu_selected - 1) % len(
                            self.menu_options
                        )
                    elif event.key == pygame.K_DOWN:
                        self.menu_selected = (self.menu_selected + 1) % len(
                            self.menu_options
                        )
                    elif event.key == pygame.K_RETURN or event.key == pygame.K_SPACE:
                        self.handle_menu_selection()
                # Navegação das telas de créditos e recordes
                elif self.state == GameState.CREDITS:
                    if event.key == pygame.K_ESCAPE or event.key == pygame.K_RETURN:
                        self.state = GameState.MAIN_MENU
                elif self.state == GameState.RECORDS:
                    if event.key == pygame.K_ESCAPE or event.key == pygame.K_RETURN:
                        # Voltar ao estado anterior (MAIN_MENU ou GAME_OVER)
                        if self.previous_state_before_records:
                            self.state = self.previous_state_before_records
                            self.previous_state_before_records = None
                        else:
                            self.state = GameState.MAIN_MENU  # Fallback
                # Navegação do menu de game over
                elif self.state == GameState.GAME_OVER:
                    if event.key == pygame.K_UP:
                        self.game_over_selected = (self.game_over_selected - 1) % len(
                            self.game_over_options
                        )
                    elif event.key == pygame.K_DOWN:
                        self.game_over_selected = (self.game_over_selected + 1) % len(
                            self.game_over_options
                        )
                    elif event.key == pygame.K_RETURN or event.key == pygame.K_SPACE:
                        if self.game_over_selected == 0:  # Jogar novamente
                            # Configurar nível inicial baseado no ambiente
                            if (
                                ENV_CONFIG.get("environment") == "development"
                                and "initial-stage" in ENV_CONFIG
                            ):
                                try:
                                    self.current_level = int(
                                        ENV_CONFIG["initial-stage"]
                                    )
                                    # Validar se o nível está dentro do range válido
                                    if (
                                        self.current_level < 1
                                        or self.current_level > 50
                                    ):
                                        self.current_level = 1
                                except (ValueError, TypeError):
                                    self.current_level = 1
                            else:
                                self.current_level = 1
                            self.score = 0
                            self.platforms_jumped.clear()
                            self.birds_dodged.clear()
                            self.lives = self.max_lives
                            self.player_name = ""
                            self.game_over_selected = 0  # Reset menu selection
                            self.state = GameState.PLAYING
                            Level.init_level(self)
                            # Tocar música do nível atual
                            self.music.play_level_music(self, self.current_level)
                        elif self.game_over_selected == 1:  # Recordes
                            self.previous_state_before_records = GameState.GAME_OVER
                            self.state = GameState.RECORDS
                        elif self.game_over_selected == 2:  # Sair
                            return False
                if self.state == GameState.ENTER_NAME:
                    # Capturar entrada de nome
                    if event.key == pygame.K_RETURN:
                        if self.player_name.strip():
                            # Adicionar ao ranking e mostrar
                            self.ranking_manager.add_score(
                                self.player_name.strip(), self.score
                            )
                            # Salvar o estado anterior antes de ir para SHOW_RANKING
                            self.previous_state_before_ranking = GameState.GAME_OVER
                            self.state = GameState.SHOW_RANKING
                    elif event.key == pygame.K_BACKSPACE:
                        self.player_name = self.player_name[:-1]
                    else:
                        # Adicionar caractere (limitado a 25)
                        if len(self.player_name) < 25 and event.unicode.isprintable():
                            self.player_name += event.unicode
                elif event.key == pygame.K_r and (
                    self.state == GameState.VICTORY
                    or self.state == GameState.SHOW_RANKING
                ):
                    # Configurar nível inicial baseado no ambiente
                    if (
                        ENV_CONFIG.get("environment") == "development"
                        and "initial-stage" in ENV_CONFIG
                    ):
                        try:
                            self.current_level = int(ENV_CONFIG["initial-stage"])
                            # Validar se o nível está dentro do range válido
                            if self.current_level < 1 or self.current_level > 50:
                                self.current_level = 1
                        except (ValueError, TypeError):
                            self.current_level = 1
                    else:
                        self.current_level = 1
                    self.score = 0  # Resetar pontuação
                    self.platforms_jumped.clear()  # Resetar plataformas pontuadas
                    self.birds_dodged.clear()  # Resetar pássaros esquivados
                    self.lives = self.max_lives  # Resetar vidas
                    self.player_name = ""  # Resetar nome
                    self.state = GameState.PLAYING
                    Level.init_level(
                        self
                    )  # Inicializar o nível para posicionar jogador corretamente
                    # Tocar música do nível atual
                    self.music.play_level_music(self, self.current_level)
                elif (
                    event.key == pygame.K_ESCAPE
                    and self.state == GameState.SHOW_RANKING
                ):
                    # Voltar ao estado anterior (GAME_OVER ou VICTORY)
                    if self.previous_state_before_ranking:
                        self.state = self.previous_state_before_ranking
                        self.previous_state_before_ranking = None
                    else:
                        self.state = GameState.GAME_OVER  # Fallback
                    Level.init_level(self)
                elif event.key == pygame.K_ESCAPE:
                    return False

            # Eventos do joystick
            elif event.type == pygame.JOYBUTTONDOWN:
                if self.joystick_connected:
                    # Navegação do splash screen com joystick
                    if self.state == GameState.SPLASH:
                        # Só permite pular se estiver em modo development
                        if ENV_CONFIG.get("environment", "production") == "development":
                            self.state = GameState.MAIN_MENU
                            # Iniciar música do menu quando pular para o menu
                            if not self.music_started:
                                self.music.play_menu_music(self)
                                self.music_started = True
                    # Navegação do menu principal com joystick
                    elif self.state == GameState.MAIN_MENU:
                        if event.button == 0 or event.button in [
                            6,
                            7,
                            8,
                            9,
                        ]:  # A/X ou Start/Options
                            self.handle_menu_selection()
                    # Navegação das telas de créditos e recordes com joystick
                    elif self.state == GameState.CREDITS:
                        if event.button == 1 or event.button in [
                            6,
                            7,
                            8,
                            9,
                        ]:  # B/Círculo ou Start/Options
                            self.state = GameState.MAIN_MENU
                    elif self.state == GameState.RECORDS:
                        if event.button == 1 or event.button in [
                            6,
                            7,
                            8,
                            9,
                        ]:  # B/Círculo ou Start/Options
                            # Voltar ao estado anterior (MAIN_MENU ou GAME_OVER)
                            if self.previous_state_before_records:
                                self.state = self.previous_state_before_records
                                self.previous_state_before_records = None
                            else:
                                self.state = GameState.MAIN_MENU  # Fallback
                    # Navegação do menu de game over com joystick
                    elif self.state == GameState.GAME_OVER:
                        if event.button == 0 or event.button in [
                            6,
                            7,
                            8,
                            9,
                        ]:  # A/X ou Start/Options
                            if self.game_over_selected == 0:  # Jogar novamente
                                # Configurar nível inicial baseado no ambiente
                                if (
                                    ENV_CONFIG.get("environment") == "development"
                                    and "initial-stage" in ENV_CONFIG
                                ):
                                    try:
                                        self.current_level = int(
                                            ENV_CONFIG["initial-stage"]
                                        )
                                        # Validar se o nível está dentro do range válido
                                        if (
                                            self.current_level < 1
                                            or self.current_level > 50
                                        ):
                                            self.current_level = 1
                                    except (ValueError, TypeError):
                                        self.current_level = 1
                                else:
                                    self.current_level = 1
                                self.score = 0
                                self.platforms_jumped.clear()
                                self.birds_dodged.clear()
                                self.lives = self.max_lives
                                self.player_name = ""
                                self.game_over_selected = 0
                                # Limpar itens coletados ao iniciar novo jogo
                                if hasattr(self, "collected_extra_life_levels"):
                                    self.collected_extra_life_levels.clear()
                                self.state = GameState.PLAYING
                                Level.init_level(self)
                                # Tocar música do nível atual
                                self.music.play_level_music(self, self.current_level)
                            elif self.game_over_selected == 1:  # Recordes
                                self.previous_state_before_records = GameState.GAME_OVER
                                self.state = GameState.RECORDS
                            elif self.game_over_selected == 2:  # Sair
                                return False
                    # Botão A (0) ou X (0) para pular
                    elif event.button == 0:  # Botão A/X
                        keys = pygame.key.get_pressed()
                        keys = list(keys)
                        keys[pygame.K_SPACE] = True
                        keys = tuple(keys)
                    # Botão B (1) ou Círculo (1) para atirar
                    elif event.button == 1:  # Botão B/Círculo
                        keys = pygame.key.get_pressed()
                        keys = list(keys)
                        keys[pygame.K_SPACE] = True  # Usar espaço para tiro também
                        keys = tuple(keys)
                    # Start/Options para confirmar nome ou reiniciar
                    elif event.button in [
                        6,
                        7,
                        8,
                        9,
                    ]:  # Start/Options (varia entre drivers)
                        if self.state == GameState.ENTER_NAME:
                            # Confirmar entrada de nome (equivalente ao ENTER)
                            if self.player_name.strip():
                                self.ranking_manager.add_score(
                                    self.player_name.strip(), self.score
                                )
                                # Salvar o estado anterior antes de ir para SHOW_RANKING
                                self.previous_state_before_ranking = GameState.GAME_OVER
                                self.state = GameState.SHOW_RANKING
                        elif (
                            self.state == GameState.GAME_OVER
                            or self.state == GameState.VICTORY
                            or self.state == GameState.SHOW_RANKING
                        ):
                            # Reiniciar jogo (equivalente ao R)
                            # Configurar nível inicial baseado no ambiente
                            if (
                                ENV_CONFIG.get("environment") == "development"
                                and "initial-stage" in ENV_CONFIG
                            ):
                                try:
                                    self.current_level = int(
                                        ENV_CONFIG["initial-stage"]
                                    )
                                    # Validar se o nível está dentro do range válido
                                    if (
                                        self.current_level < 1
                                        or self.current_level > 50
                                    ):
                                        self.current_level = 1
                                except (ValueError, TypeError):
                                    self.current_level = 1
                            else:
                                self.current_level = 1
                            self.score = 0
                            self.platforms_jumped.clear()
                            self.birds_dodged.clear()
                            self.lives = self.max_lives
                            self.player_name = ""
                            # Limpar itens coletados ao iniciar novo jogo
                            if hasattr(self, "collected_extra_life_levels"):
                                self.collected_extra_life_levels.clear()
                            self.state = GameState.PLAYING
                            Level.init_level(self)
                    # Botão B para voltar do ranking
                    elif (
                        event.button == 1 and self.state == GameState.SHOW_RANKING
                    ):  # Botão B
                        # Voltar ao estado anterior (GAME_OVER ou VICTORY)
                        if self.previous_state_before_ranking:
                            self.state = self.previous_state_before_ranking
                            self.previous_state_before_ranking = None
                        else:
                            self.state = GameState.GAME_OVER  # Fallback

        # Verificar movimento do joystick (analógico e D-pad) para navegação dos menus
        if self.joystick_connected:
            # Capturar eixos analógicos (mesma lógica do gameplay)
            analog_vertical = 0
            analog_horizontal = 0

            if self.joystick.get_numaxes() >= 2:
                analog_vertical = self.joystick.get_axis(
                    1
                )  # Eixo Y do analógico esquerdo
                # Aplicar zona morta para evitar drift
                if abs(analog_vertical) < 0.1:
                    analog_vertical = 0

            if self.joystick.get_numaxes() >= 1:
                analog_horizontal = self.joystick.get_axis(
                    0
                )  # Eixo X do analógico esquerdo
                # Aplicar zona morta para evitar drift
                if abs(analog_horizontal) < 0.1:
                    analog_horizontal = 0

            # Capturar D-pad
            dpad_vertical = 0
            dpad_horizontal = 0

            if self.joystick.get_numaxes() > 7:
                dpad_vertical = self.joystick.get_axis(7)
            if self.joystick.get_numaxes() > 6:
                dpad_horizontal = self.joystick.get_axis(6)

            # Detectar mudança no eixo vertical (analógico ou D-pad)
            analog_up = analog_vertical < -0.5 and self.prev_analog_vertical >= -0.5
            analog_down = analog_vertical > 0.5 and self.prev_analog_vertical <= 0.5
            dpad_up = dpad_vertical < -0.5 and self.prev_dpad_vertical >= -0.5
            dpad_down = dpad_vertical > 0.5 and self.prev_dpad_vertical <= 0.5

            # Navegação para cima (analógico ou D-pad)
            if analog_up or dpad_up:
                if self.state == GameState.MAIN_MENU:
                    self.menu_selected = (self.menu_selected - 1) % len(
                        self.menu_options
                    )
                elif self.state == GameState.GAME_OVER:
                    self.game_over_selected = (self.game_over_selected - 1) % len(
                        self.game_over_options
                    )

            # Navegação para baixo (analógico ou D-pad)
            elif analog_down or dpad_down:
                if self.state == GameState.MAIN_MENU:
                    self.menu_selected = (self.menu_selected + 1) % len(
                        self.menu_options
                    )
                elif self.state == GameState.GAME_OVER:
                    self.game_over_selected = (self.game_over_selected + 1) % len(
                        self.game_over_options
                    )

            # Atualizar valores anteriores
            self.prev_analog_vertical = analog_vertical
            self.prev_analog_horizontal = analog_horizontal
            self.prev_dpad_vertical = dpad_vertical
            self.prev_dpad_horizontal = dpad_horizontal

        return True

    def handle_menu_selection(self):
        """Processar seleção do menu principal"""
        selected_option = self.menu_options[self.menu_selected]

        if selected_option == "Iniciar":
            # Iniciar novo jogo
            # Configurar nível inicial baseado no ambiente
            if (
                ENV_CONFIG.get("environment") == "development"
                and "initial-stage" in ENV_CONFIG
            ):
                try:
                    self.current_level = int(ENV_CONFIG["initial-stage"])
                    # Validar se o nível está dentro do range válido
                    if self.current_level < 1 or self.current_level > 50:
                        print(
                            f"Aviso: initial-stage {self.current_level} inválido. Usando nível 1."
                        )
                        self.current_level = 1
                except (ValueError, TypeError):
                    print("Aviso: initial-stage deve ser um número. Usando nível 1.")
                    self.current_level = 1
            else:
                self.current_level = 1
            self.score = 0
            self.platforms_jumped.clear()
            self.birds_dodged.clear()
            self.lives = self.max_lives
            self.player_name = ""
            self.state = GameState.PLAYING
            Level.init_level(self)
            # Tocar música do nível atual
            self.music.play_level_music(self, self.current_level)
        elif selected_option == "Recordes":
            self.state = GameState.RECORDS
        elif selected_option == "Créditos":
            self.state = GameState.CREDITS
        elif selected_option == "Sair":
            pygame.quit()
            sys.exit()

    def update(self):
        if self.state == GameState.SPLASH:
            # Atualizar timer do splash screen
            self.splash_timer += 1

            # Calcular qual logo mostrar baseado no tempo com fade
            if self.logos:
                self.current_logo_index = (
                    self.splash_timer // self.logo_display_time
                ) % len(self.logos)

            # Após o tempo total, ir para o menu
            if self.splash_timer >= self.splash_duration:
                self.state = GameState.MAIN_MENU
                # Iniciar música do menu quando aparecer o menu
                if not self.music_started:
                    self.music.play_menu_music(self)
                    self.music_started = True

        elif self.state == GameState.PLAYING:
            # Atualizar jogador
            player_action = self.player.update(
                self.platforms,
                self.bullet_image,
                self.camera_x,
                self.joystick if self.joystick_connected else None,
                self,
            )

            # Verificar ações do jogador e tocar sons
            if player_action == "jump":
                self.sound_effects.play_sound_effect("jump")
            elif player_action == "shot":
                self.sound_effects.play_sound_effect("shot")

            # Verificar se jogador morreu (retorno False)
            if player_action is False:
                # Jogador morreu (caiu da tela) - decrementar vida
                self.lives -= 1
                if self.lives <= 0:
                    # Sem vidas, game over - verificar se entra no ranking
                    if self.ranking_manager.is_high_score(self.score):
                        self.state = GameState.ENTER_NAME
                    else:
                        self.state = GameState.GAME_OVER
                else:
                    # Ainda tem vidas, reiniciar nível atual
                    Level.init_level(self)
                    # Tocar música do nível atual
                    self.music.play_level_music(self, self.current_level)

            # Atualizar câmera para seguir o jogador
            target_camera_x = self.player.x - CAMERA_OFFSET_X
            if target_camera_x > self.camera_x:
                self.camera_x = target_camera_x

            # Sistema de pontuação - verificar se jogador pousou em nova plataforma
            if self.player.just_landed and hasattr(self.player, "landed_platform_id"):
                if self.player.landed_platform_id not in self.platforms_jumped:
                    self.platforms_jumped.add(self.player.landed_platform_id)
                    self.score += 10
                    # Verificar se merece vida extra
                    self.check_extra_life()
                # Reset da flag após verificar pontuação
                self.player.just_landed = False

            # Atualizar e verificar coleta de itens de vida
            if hasattr(self, "extra_lives") and self.extra_lives:
                remaining_items = []
                for item in self.extra_lives:
                    item.update()
                    if self.player.rect.colliderect(item.rect):
                        # Jogador coletou vida extra
                        self.lives += 1
                        # Marcar vida extra como coletada neste nível
                        if hasattr(self, "collected_extra_life_levels"):
                            self.collected_extra_life_levels.add(self.current_level)
                        if hasattr(self, "sound_effects"):
                            try:
                                self.sound_effects.play_sound_effect("new-life")
                            except Exception:
                                pass
                    else:
                        remaining_items.append(item)
                self.extra_lives = remaining_items
                # Remover atributo de plataforma pousada se existir, para evitar recontagem
                if hasattr(self.player, "landed_platform_id"):
                    delattr(self.player, "landed_platform_id")

            # Sistema de pássaros e morcegos
            if self.current_level <= 20:
                # Spawn de novos pássaros (níveis 1-20)
                self.bird_spawn_timer += 1
                if self.bird_spawn_timer >= self.bird_spawn_interval:
                    # Spawnar múltiplos pássaros baseado no nível
                    import random

                    for i in range(self.birds_per_spawn):
                        bird_y = random.randint(HEIGHT // 4, HEIGHT - 150)
                        # Spawn sempre à direita da tela visível, independente da posição da câmera
                        bird_x = (
                            self.camera_x + WIDTH + 50 + (i * 100)
                        )  # Espaçar pássaros
                        bird_images = (
                            (self.bird_img1, self.bird_img2)
                            if hasattr(self, "bird_img1")
                            else None
                        )
                        self.birds.append(Bird(bird_x, bird_y, bird_images))
                    self.bird_spawn_timer = 0
            elif self.current_level <= 30:
                # Spawn de novos morcegos (níveis 21-30)
                self.bat_spawn_timer += 1
                if self.bat_spawn_timer >= self.bat_spawn_interval:
                    # Spawnar múltiplos morcegos baseado no nível
                    import random

                    for i in range(self.bats_per_spawn):
                        bat_y = random.randint(HEIGHT // 4, HEIGHT - 150)
                        # Spawn sempre à direita da tela visível, independente da posição da câmera
                        bat_x = (
                            self.camera_x + WIDTH + 50 + (i * 100)
                        )  # Espaçar morcegos
                        bat_images = (
                            (self.bat_img1, self.bat_img2, self.bat_img3)
                            if hasattr(self, "bat_img1")
                            else None
                        )
                        self.bats.append(Bat(bat_x, bat_y, bat_images))
                    self.bat_spawn_timer = 0
            elif self.current_level <= 40:
                # Spawn de novos aviões (níveis 31-40)
                self.airplane_spawn_timer += 1
                if self.airplane_spawn_timer >= self.airplane_spawn_interval:
                    # Spawnar múltiplos aviões baseado no nível
                    import random

                    for i in range(self.airplanes_per_spawn):
                        airplane_y = random.randint(HEIGHT // 4, HEIGHT - 150)
                        # Spawn sempre à direita da tela visível, independente da posição da câmera
                        airplane_x = (
                            self.camera_x + WIDTH + 50 + (i * 120)
                        )  # Espaçar aviões um pouco mais
                        airplane_images = (
                            (self.airplane_img1, self.airplane_img2, self.airplane_img3)
                            if hasattr(self, "airplane_img1")
                            else None
                        )
                        self.airplanes.append(
                            Airplane(airplane_x, airplane_y, airplane_images)
                        )
                    self.airplane_spawn_timer = 0
            else:
                # Spawn de novos flying-disks (níveis 41-50)
                self.flying_disk_spawn_timer += 1
                if self.flying_disk_spawn_timer >= self.flying_disk_spawn_interval:
                    # Spawnar múltiplos flying-disks baseado no nível
                    import random

                    for i in range(self.flying_disks_per_spawn):
                        disk_y = random.randint(HEIGHT // 4, HEIGHT - 150)
                        # Spawn à direita da tela visível
                        disk_x = self.camera_x + WIDTH + 50 + (i * 120)
                        disk_images = (
                            self.flying_disk_images
                            if hasattr(self, "flying_disk_images")
                            else None
                        )
                        self.flying_disks.append(
                            FlyingDisk(disk_x, disk_y, disk_images)
                        )
                    self.flying_disk_spawn_timer = 0

            # Atualizar pássaros, morcegos e aviões com culling (remover objetos muito distantes da câmera)
            if self.current_level <= 20:
                visible_birds = []
                for bird in self.birds:
                    if bird.update():
                        # Culling: manter apenas pássaros próximos à área visível
                        if (
                            bird.x > self.camera_x - 200
                            and bird.x < self.camera_x + WIDTH + 200
                        ):
                            visible_birds.append(bird)
                self.birds = visible_birds
            elif self.current_level <= 30:
                visible_bats = []
                for bat in self.bats:
                    if bat.update(self.camera_x):
                        # Culling: manter apenas morcegos próximos à área visível
                        if (
                            bat.x > self.camera_x - 200
                            and bat.x < self.camera_x + WIDTH + 200
                        ):
                            visible_bats.append(bat)
                self.bats = visible_bats
            elif self.current_level <= 40:
                visible_airplanes = []
                for airplane in self.airplanes:
                    if airplane.update(self.camera_x):
                        # Culling: manter apenas aviões próximos à área visível
                        if (
                            airplane.x > self.camera_x - 200
                            and airplane.x < self.camera_x + WIDTH + 200
                        ):
                            visible_airplanes.append(airplane)
                self.airplanes = visible_airplanes
            else:
                visible_disks = []
                for disk in self.flying_disks:
                    if disk.update(self.camera_x):
                        # Culling: manter apenas discos próximos à área visível
                        if (
                            disk.x > self.camera_x - 200
                            and disk.x < self.camera_x + WIDTH + 200
                        ):
                            visible_disks.append(disk)
                self.flying_disks = visible_disks

            # Atualizar tartarugas e aranhas com culling
            if self.current_level <= 20:
                for turtle in self.turtles:
                    # Culling: só atualizar tartarugas próximas à área visível
                    if (
                        turtle.x > self.camera_x - 100
                        and turtle.x < self.camera_x + WIDTH + 100
                    ):
                        turtle.update()
            else:
                for spider in self.spiders:
                    # Culling: só atualizar aranhas próximas à área visível
                    if (
                        spider.x > self.camera_x - 100
                        and spider.x < self.camera_x + WIDTH + 100
                    ):
                        spider.update()

            # Atualizar robôs (níveis 31-40)
            if 31 <= self.current_level <= 40:
                for robot in self.robots:
                    # Atualizar todos os robôs para manter o sistema de tiro ativo
                    # passando a posição da câmera para remoção correta dos mísseis
                    robot.update(self.camera_x)

            # Atualizar aliens (níveis 41-50) com culling
            if 41 <= self.current_level <= 50:
                for alien in self.aliens:
                    # Culling: só atualizar aliens próximos à área visível
                    if (
                        alien.x > self.camera_x - 200
                        and alien.x < self.camera_x + WIDTH + 200
                    ):
                        alien.update(self.camera_x)

            # Atualizar explosões com pool
            active_explosions = []
            for explosion in self.explosions:
                if explosion.update():
                    active_explosions.append(explosion)
                else:
                    # Retornar explosão ao pool
                    self.return_explosion_to_pool(explosion)
            self.explosions = active_explosions

            # Verificar colisão entre tiros e pássaros/morcegos/aviões/discos
            if self.current_level <= 20:
                for bullet in self.player.bullets[:]:
                    for bird in self.birds[:]:
                        if bullet.rect.colliderect(bird.rect):
                            # Tiro acertou pássaro
                            self.player.bullets.remove(bullet)
                            self.birds.remove(bird)
                            # Criar explosão usando pool
                            explosion = self.get_pooled_explosion(
                                bird.x, bird.y, self.explosion_image
                            )
                            self.explosions.append(explosion)
                            # Retornar bala ao pool
                            self.return_bullet_to_pool(bullet)
                            # Tocar som de explosão
                            self.sound_effects.play_sound_effect("explosion")
                            # Adicionar pontos
                            self.score += (
                                100  # Aviões valem mais pontos por serem maiores
                            )
                            # Verificar se merece vida extra
                            self.check_extra_life()
                            break
            elif self.current_level <= 30:
                for bullet in self.player.bullets[:]:
                    for bat in self.bats[:]:
                        if bullet.rect.colliderect(bat.rect):
                            # Tiro acertou morcego
                            self.player.bullets.remove(bullet)
                            self.bats.remove(bat)
                            # Criar explosão usando pool
                            explosion = self.get_pooled_explosion(
                                bat.x, bat.y, self.explosion_image
                            )
                            self.explosions.append(explosion)
                            # Retornar bala ao pool
                            self.return_bullet_to_pool(bullet)
                            # Tocar som de explosão
                            self.sound_effects.play_sound_effect("explosion")
                            # Adicionar pontos
                            self.score += 75  # Morcegos valem mais pontos
                            # Verificar se merece vida extra
                            self.check_extra_life()
                            break
            elif self.current_level <= 40:
                for bullet in self.player.bullets[:]:
                    for airplane in self.airplanes[:]:
                        if bullet.rect.colliderect(airplane.rect):
                            # Tiro acertou avião
                            self.player.bullets.remove(bullet)
                            self.airplanes.remove(airplane)
                            # Criar explosão usando pool
                            explosion = self.get_pooled_explosion(
                                airplane.x, airplane.y, self.explosion_image
                            )
                            self.explosions.append(explosion)
                            # Retornar bala ao pool
                            self.return_bullet_to_pool(bullet)
                            # Tocar som de explosão
                            self.sound_effects.play_sound_effect("explosion")
                            # Adicionar pontos
                            self.score += 50
                            # Verificar se merece vida extra
                            self.check_extra_life()
                            break
            else:
                for bullet in self.player.bullets[:]:
                    for disk in self.flying_disks[:]:
                        if bullet.rect.colliderect(disk.rect):
                            # Tiro acertou flying-disk
                            self.player.bullets.remove(bullet)
                            self.flying_disks.remove(disk)
                            # Criar explosão usando pool
                            explosion = self.get_pooled_explosion(
                                disk.x, disk.y, self.explosion_image
                            )
                            self.explosions.append(explosion)
                            # Retornar bala ao pool
                            self.return_bullet_to_pool(bullet)
                            # Tocar som de explosão
                            self.sound_effects.play_sound_effect("explosion")
                            # Adicionar pontos
                            self.score += 90
                            # Verificar se merece vida extra
                            self.check_extra_life()
                            break

            # Verificar colisão entre tiros e tartarugas/aranhas
            if self.current_level <= 20:
                for bullet in self.player.bullets[:]:
                    for turtle in self.turtles[:]:
                        if bullet.rect.colliderect(turtle.rect):
                            # Tiro acertou tartaruga
                            self.player.bullets.remove(bullet)
                            self.turtles.remove(turtle)
                            # Criar explosão usando pool
                            explosion = self.get_pooled_explosion(
                                turtle.x, turtle.y, self.explosion_image
                            )
                            self.explosions.append(explosion)
                            # Retornar bala ao pool
                            self.return_bullet_to_pool(bullet)
                            # Tocar som de explosão
                            self.sound_effects.play_sound_effect("explosion")
                            # Adicionar pontos
                            self.score += 60
                            # Verificar se merece vida extra
                            self.check_extra_life()
                            break
            else:
                for bullet in self.player.bullets[:]:
                    for spider in self.spiders[:]:
                        if bullet.rect.colliderect(spider.rect):
                            # Tiro acertou aranha
                            self.player.bullets.remove(bullet)
                            self.spiders.remove(spider)
                            # Criar explosão usando pool
                            explosion = self.get_pooled_explosion(
                                spider.x, spider.y, self.explosion_image
                            )
                            self.explosions.append(explosion)
                            # Retornar bala ao pool
                            self.return_bullet_to_pool(bullet)
                            # Tocar som de explosão
                            self.sound_effects.play_sound_effect("explosion")
                            # Adicionar pontos
                            self.score += 60
                            # Verificar se merece vida extra
                            self.check_extra_life()
                            break

            # Verificar colisão entre tiros do jogador e robôs (níveis 31-40)
            if 31 <= self.current_level <= 40:
                for bullet in self.player.bullets[:]:
                    for robot in self.robots[:]:
                        if bullet.rect.colliderect(robot.rect):
                            # Tiro acertou robô
                            self.player.bullets.remove(bullet)
                            # Transferir mísseis ativos do robô para a lista de órfãos
                            for missile in robot.missiles:
                                self.orphan_missiles.append(missile)
                            self.robots.remove(robot)
                            # Criar explosão usando pool
                            explosion = self.get_pooled_explosion(
                                robot.x, robot.y, self.explosion_image
                            )
                            self.explosions.append(explosion)
                            # Retornar bala ao pool
                            self.return_bullet_to_pool(bullet)
                            # Tocar som de explosão
                            self.sound_effects.play_sound_effect("explosion")
                            # Adicionar pontos
                            self.score += (
                                80  # Robôs valem mais pontos por serem mais difíceis
                            )
                            # Verificar se merece vida extra
                            self.check_extra_life()
                            break

            # Verificar colisão entre mísseis dos robôs e jogador (níveis 31-40)
            if 31 <= self.current_level <= 40:
                for robot in self.robots[:]:
                    for missile in robot.missiles[:]:
                        if self.player.rect.colliderect(missile.rect):
                            if self.player.is_invulnerable:
                                # Jogador invulnerável: explodir míssil sem causar dano
                                explosion = self.get_pooled_explosion(
                                    missile.x, missile.y, self.explosion_image
                                )
                                self.explosions.append(explosion)
                                robot.missiles.remove(missile)
                                self.score += 15  # Pontos bônus por destruir míssil durante invulnerabilidade
                                # Verificar se merece vida extra
                                self.check_extra_life()
                            else:
                                # Colidiu com míssil, ativar animação de hit
                                if (
                                    not self.player.is_hit
                                ):  # Só aplicar hit se não estiver já em estado de hit
                                    self.player.take_hit()
                                    # Criar explosão na posição do míssil
                                    explosion = self.get_pooled_explosion(
                                        missile.x, missile.y, self.explosion_image
                                    )
                                    self.explosions.append(explosion)
                                    robot.missiles.remove(missile)
                                    self.lives -= 1
                                    if self.lives <= 0:
                                        # Sem vidas, game over - verificar se entra no ranking
                                        if self.ranking_manager.is_high_score(
                                            self.score
                                        ):
                                            self.state = GameState.ENTER_NAME
                                        else:
                                            self.state = GameState.GAME_OVER
                                    # Não reiniciar o nível imediatamente, deixar o jogador continuar
                            break

            # Verificar colisão entre lasers dos aliens e jogador (níveis 41-50)
            if 41 <= self.current_level <= 50:
                for alien in self.aliens[:]:
                    for laser in alien.lasers[:]:
                        if self.player.rect.colliderect(laser.rect):
                            if self.player.is_invulnerable:
                                # Jogador invulnerável: explodir laser sem causar dano
                                explosion = self.get_pooled_explosion(
                                    laser.x, laser.y, self.explosion_image
                                )
                                self.explosions.append(explosion)
                                alien.lasers.remove(laser)
                                self.score += 15  # Pontos bônus por destruir laser durante invulnerabilidade
                                # Verificar se merece vida extra
                                self.check_extra_life()
                            else:
                                # Colidiu com laser, ativar animação de hit
                                if not self.player.is_hit:
                                    self.player.take_hit()
                                    # Criar explosão na posição do laser
                                    explosion = self.get_pooled_explosion(
                                        laser.x, laser.y, self.explosion_image
                                    )
                                    self.explosions.append(explosion)
                                    alien.lasers.remove(laser)
                                    self.lives -= 1
                                    if self.lives <= 0:
                                        # Sem vidas, game over - verificar se entra no ranking
                                        if self.ranking_manager.is_high_score(
                                            self.score
                                        ):
                                            self.state = GameState.ENTER_NAME
                                        else:
                                            self.state = GameState.GAME_OVER
                                    # Não reiniciar o nível imediatamente, deixar o jogador continuar
                            break

            # Verificar colisão entre tiros e aliens (níveis 41-50)
            if 41 <= self.current_level <= 50:
                for bullet in self.player.bullets[:]:
                    for alien in self.aliens[:]:
                        if bullet.rect.colliderect(alien.rect):
                            # Tiro acertou alien
                            self.player.bullets.remove(bullet)
                            # Transferir lasers ativos do alien para a lista de órfãos
                            for laser in alien.lasers:
                                self.orphan_lasers.append(laser)
                            self.aliens.remove(alien)
                            # Criar explosão usando pool
                            explosion = self.get_pooled_explosion(
                                alien.x, alien.y, self.explosion_image
                            )
                            self.explosions.append(explosion)
                            # Retornar bala ao pool
                            self.return_bullet_to_pool(bullet)
                            # Tocar som de explosão
                            self.sound_effects.play_sound_effect("explosion")
                            # Adicionar pontos
                            self.score += 80
                            # Verificar se merece vida extra
                            self.check_extra_life()
                            break

            # Atualizar mísseis órfãos (de robôs mortos) - apenas visual, sem colisão
            if 31 <= self.current_level <= 40:
                active_orphan_missiles = []
                for missile in self.orphan_missiles:
                    if missile.update(self.camera_x):
                        active_orphan_missiles.append(missile)
                self.orphan_missiles = active_orphan_missiles

            # Atualizar lasers órfãos (de aliens mortos) - apenas visual, sem colisão
            if 41 <= self.current_level <= 50:
                active_orphan_lasers = []
                for laser in self.orphan_lasers:
                    if laser.update(self.camera_x):
                        active_orphan_lasers.append(laser)
                self.orphan_lasers = active_orphan_lasers

            # Verificar colisão e esquiva com pássaros, morcegos, aviões e discos
            if self.current_level <= 20:
                for bird in self.birds[:]:
                    # Verificar se pássaro passou perto do jogador (esquiva)
                    distance_x = abs(bird.x - self.player.x)
                    distance_y = abs(bird.y - self.player.y)

                    # Se pássaro passou perto (dentro de 40 pixels) e já passou do jogador
                    if (
                        distance_x < 40
                        and distance_y < 50
                        and bird.x < self.player.x
                        and bird.id not in self.birds_dodged
                    ):
                        self.birds_dodged.add(bird.id)
                        self.score += 10  # Pontos por esquivar
                        # Verificar se merece vida extra
                        self.check_extra_life()

                    # Verificar colisão direta
                    if self.player.rect.colliderect(bird.rect):
                        if self.player.is_invulnerable:
                            # Jogador invulnerável: explodir inimigo sem causar dano
                            self.explosions.append(
                                Explosion(bird.x, bird.y, self.explosion_image)
                            )
                            self.birds.remove(bird)
                            self.score += 20  # Pontos bônus por destruir inimigo durante invulnerabilidade
                            # Verificar se merece vida extra
                            self.check_extra_life()
                        else:
                            # Colidiu com pássaro, ativar animação de hit
                            if (
                                not self.player.is_hit
                            ):  # Só aplicar hit se não estiver já em estado de hit
                                self.player.take_hit()
                                # Criar explosão na posição do pássaro
                                self.explosions.append(
                                    Explosion(bird.x, bird.y, self.explosion_image)
                                )
                                self.birds.remove(bird)
                                self.lives -= 1
                                if self.lives <= 0:
                                    # Sem vidas, game over - verificar se entra no ranking
                                    if self.ranking_manager.is_high_score(self.score):
                                        self.state = GameState.ENTER_NAME
                                    else:
                                        self.state = GameState.GAME_OVER
                                # Não reiniciar o nível imediatamente, deixar o jogador continuar
                        break
            elif self.current_level <= 30:
                for bat in self.bats[:]:
                    # Verificar se morcego passou perto do jogador (esquiva)
                    distance_x = abs(bat.x - self.player.x)
                    distance_y = abs(bat.y - self.player.y)

                    # Se morcego passou perto (dentro de 40 pixels) e já passou do jogador
                    if (
                        distance_x < 40
                        and distance_y < 50
                        and bat.x < self.player.x
                        and bat.id not in self.birds_dodged
                    ):
                        self.birds_dodged.add(bat.id)
                        self.score += 15  # Pontos por esquivar morcego (mais difícil)
                        # Verificar se merece vida extra
                        self.check_extra_life()

                    # Verificar colisão direta
                    if self.player.rect.colliderect(bat.rect):
                        if self.player.is_invulnerable:
                            # Jogador invulnerável: explodir inimigo sem causar dano
                            self.explosions.append(
                                Explosion(bat.x, bat.y, self.explosion_image)
                            )
                            self.bats.remove(bat)
                            self.score += 25  # Pontos bônus por destruir morcego durante invulnerabilidade
                            # Verificar se merece vida extra
                            self.check_extra_life()
                        else:
                            # Colidiu com morcego, ativar animação de hit
                            if (
                                not self.player.is_hit
                            ):  # Só aplicar hit se não estiver já em estado de hit
                                self.player.take_hit()
                                # Criar explosão na posição do morcego
                                self.explosions.append(
                                    Explosion(bat.x, bat.y, self.explosion_image)
                                )
                                self.bats.remove(bat)
                                self.lives -= 1
                                if self.lives <= 0:
                                    # Sem vidas, game over - verificar se entra no ranking
                                    if self.ranking_manager.is_high_score(self.score):
                                        self.state = GameState.ENTER_NAME
                                    else:
                                        self.state = GameState.GAME_OVER
                                # Não reiniciar o nível imediatamente, deixar o jogador continuar
                        break
            elif self.current_level <= 40:
                for airplane in self.airplanes[:]:
                    # Verificar se avião passou perto do jogador (esquiva)
                    distance_x = abs(airplane.x - self.player.x)
                    distance_y = abs(airplane.y - self.player.y)

                    # Se avião passou perto (dentro de 50 pixels) e já passou do jogador
                    if (
                        distance_x < 50
                        and distance_y < 60
                        and airplane.x < self.player.x
                        and airplane.id not in self.birds_dodged
                    ):
                        self.birds_dodged.add(airplane.id)
                        self.score += 20  # Pontos por esquivar avião (mais difícil)
                        # Verificar se merece vida extra
                        self.check_extra_life()

                    # Verificar colisão direta
                    if self.player.rect.colliderect(airplane.rect):
                        if self.player.is_invulnerable:
                            # Jogador invulnerável: explodir inimigo sem causar dano
                            self.explosions.append(
                                Explosion(airplane.x, airplane.y, self.explosion_image)
                            )
                            self.airplanes.remove(airplane)
                            self.score += 30  # Pontos bônus por destruir avião durante invulnerabilidade
                            # Verificar se merece vida extra
                            self.check_extra_life()
                        else:
                            # Colidiu com avião, ativar animação de hit
                            if (
                                not self.player.is_hit
                            ):  # Só aplicar hit se não estiver já em estado de hit
                                self.player.take_hit()
                                # Criar explosão na posição do avião
                                self.explosions.append(
                                    Explosion(
                                        airplane.x, airplane.y, self.explosion_image
                                    )
                                )
                                self.airplanes.remove(airplane)
                                self.lives -= 1
                                if self.lives <= 0:
                                    # Sem vidas, game over - verificar se entra no ranking
                                    if self.ranking_manager.is_high_score(self.score):
                                        self.state = GameState.ENTER_NAME
                                    else:
                                        self.state = GameState.GAME_OVER
                                # Não reiniciar o nível imediatamente, deixar o jogador continuar
                        break
            else:
                for disk in self.flying_disks[:]:
                    # Verificar se disco passou perto do jogador (esquiva)
                    distance_x = abs(disk.x - self.player.x)
                    distance_y = abs(disk.y - self.player.y)

                    # Se disco passou perto (dentro de 55 pixels) e já passou do jogador
                    if (
                        distance_x < 55
                        and distance_y < 65
                        and disk.x < self.player.x
                        and disk.id not in self.birds_dodged
                    ):
                        self.birds_dodged.add(disk.id)
                        self.score += (
                            25  # Pontos por esquivar disco (ainda mais difícil)
                        )
                        # Verificar se merece vida extra
                        self.check_extra_life()

                    # Verificar colisão direta
                    if self.player.rect.colliderect(disk.rect):
                        if self.player.is_invulnerable:
                            # Jogador invulnerável: explodir inimigo sem causar dano
                            self.explosions.append(
                                Explosion(disk.x, disk.y, self.explosion_image)
                            )
                            self.flying_disks.remove(disk)
                            self.score += 40  # Pontos bônus por destruir disco durante invulnerabilidade
                            # Verificar se merece vida extra
                            self.check_extra_life()
                        else:
                            # Colidiu com disco, ativar animação de hit
                            if (
                                not self.player.is_hit
                            ):  # Só aplicar hit se não estiver já em estado de hit
                                self.player.take_hit()
                                # Criar explosão na posição do disco
                                self.explosions.append(
                                    Explosion(disk.x, disk.y, self.explosion_image)
                                )
                                self.flying_disks.remove(disk)
                                self.lives -= 1
                                if self.lives <= 0:
                                    # Sem vidas, game over - verificar se entra no ranking
                                    if self.ranking_manager.is_high_score(self.score):
                                        self.state = GameState.ENTER_NAME
                                    else:
                                        self.state = GameState.GAME_OVER
                                # Não reiniciar o nível imediatamente, deixar o jogador continuar
                        break

            # Verificar colisão com tartarugas e aranhas
            if self.current_level <= 20:
                for turtle in self.turtles[:]:
                    # Verificar colisão direta
                    if self.player.rect.colliderect(turtle.rect):
                        if self.player.is_invulnerable:
                            # Jogador invulnerável: explodir inimigo sem causar dano
                            self.explosions.append(
                                Explosion(turtle.x, turtle.y, self.explosion_image)
                            )
                            self.turtles.remove(turtle)
                            self.score += 20  # Pontos bônus por destruir inimigo durante invulnerabilidade
                            # Verificar se merece vida extra
                            self.check_extra_life()
                        else:
                            # Colidiu com tartaruga, ativar animação de hit
                            if (
                                not self.player.is_hit
                            ):  # Só aplicar hit se não estiver já em estado de hit
                                self.player.take_hit()
                                # Criar explosão na posição da tartaruga
                                self.explosions.append(
                                    Explosion(turtle.x, turtle.y, self.explosion_image)
                                )
                                self.turtles.remove(turtle)
                                self.lives -= 1
                                if self.lives <= 0:
                                    # Sem vidas, game over - verificar se entra no ranking
                                    if self.ranking_manager.is_high_score(self.score):
                                        self.state = GameState.ENTER_NAME
                                    else:
                                        self.state = GameState.GAME_OVER
                                # Não reiniciar o nível imediatamente, deixar o jogador continuar
                        break
            else:
                for spider in self.spiders[:]:
                    # Verificar colisão direta
                    if self.player.rect.colliderect(spider.rect):
                        if self.player.is_invulnerable:
                            # Jogador invulnerável: explodir inimigo sem causar dano
                            self.explosions.append(
                                Explosion(spider.x, spider.y, self.explosion_image)
                            )
                            self.spiders.remove(spider)
                            self.score += 25  # Pontos bônus por destruir aranha durante invulnerabilidade
                            # Verificar se merece vida extra
                            self.check_extra_life()
                        else:
                            # Colidiu com aranha, ativar animação de hit
                            if (
                                not self.player.is_hit
                            ):  # Só aplicar hit se não estiver já em estado de hit
                                self.player.take_hit()
                                # Criar explosão na posição da aranha
                                self.explosions.append(
                                    Explosion(spider.x, spider.y, self.explosion_image)
                                )
                                self.spiders.remove(spider)
                                self.lives -= 1
                                if self.lives <= 0:
                                    # Sem vidas, game over - verificar se entra no ranking
                                    if self.ranking_manager.is_high_score(self.score):
                                        self.state = GameState.ENTER_NAME
                                    else:
                                        self.state = GameState.GAME_OVER
                                # Não reiniciar o nível imediatamente, deixar o jogador continuar
                        break

            # Verificar colisão com robôs (níveis 31-40)
            if 31 <= self.current_level <= 40:
                for robot in self.robots[:]:
                    # Verificar colisão direta
                    if self.player.rect.colliderect(robot.rect):
                        if self.player.is_invulnerable:
                            # Jogador invulnerável: explodir inimigo sem causar dano
                            self.explosions.append(
                                Explosion(robot.x, robot.y, self.explosion_image)
                            )
                            # Transferir mísseis ativos do robô para a lista de órfãos
                            for missile in robot.missiles:
                                self.orphan_missiles.append(missile)
                            self.robots.remove(robot)
                            self.score += 35  # Pontos bônus por destruir robô durante invulnerabilidade
                            # Verificar se merece vida extra
                            self.check_extra_life()
                        else:
                            # Colidiu com robô, ativar animação de hit
                            if (
                                not self.player.is_hit
                            ):  # Só aplicar hit se não estiver já em estado de hit
                                self.player.take_hit()
                                # Criar explosão na posição do robô
                                self.explosions.append(
                                    Explosion(robot.x, robot.y, self.explosion_image)
                                )
                                # Transferir mísseis ativos do robô para a lista de órfãos
                                for missile in robot.missiles:
                                    self.orphan_missiles.append(missile)
                                self.robots.remove(robot)
                                self.lives -= 1
                                if self.lives <= 0:
                                    # Sem vidas, game over - verificar se entra no ranking
                                    if self.ranking_manager.is_high_score(self.score):
                                        self.state = GameState.ENTER_NAME
                                    else:
                                        self.state = GameState.GAME_OVER
                                # Não reiniciar o nível imediatamente, deixar o jogador continuar
                        break

            # Verificar colisão com aliens (níveis 41-50)
            if 41 <= self.current_level <= 50:
                for alien in self.aliens[:]:
                    # Verificar colisão direta
                    if self.player.rect.colliderect(alien.rect):
                        if self.player.is_invulnerable:
                            # Jogador invulnerável: explodir inimigo sem causar dano
                            self.explosions.append(
                                Explosion(alien.x, alien.y, self.explosion_image)
                            )
                            # Transferir lasers ativos do alien para a lista de órfãos
                            for laser in alien.lasers:
                                self.orphan_lasers.append(laser)
                            self.aliens.remove(alien)
                            self.score += 35  # Pontos bônus por destruir alien durante invulnerabilidade
                            # Verificar se merece vida extra
                            self.check_extra_life()
                        else:
                            # Colidiu com alien, ativar animação de hit
                            if not self.player.is_hit:
                                self.player.take_hit()
                                # Criar explosão na posição do alien
                                self.explosions.append(
                                    Explosion(alien.x, alien.y, self.explosion_image)
                                )
                                # Transferir lasers ativos do alien para a lista de órfãos
                                for laser in alien.lasers:
                                    self.orphan_lasers.append(laser)
                                self.aliens.remove(alien)
                                self.lives -= 1
                                if self.lives <= 0:
                                    # Sem vidas, game over - verificar se entra no ranking
                                    if self.ranking_manager.is_high_score(self.score):
                                        self.state = GameState.ENTER_NAME
                                    else:
                                        self.state = GameState.GAME_OVER
                                # Não reiniciar o nível imediatamente, deixar o jogador continuar
                        break

            # Verificar se tocou a bandeira
            if self.flag and self.player.rect.colliderect(self.flag.rect):
                if self.current_level < self.max_levels:
                    self.current_level += 1
                    Level.init_level(self)
                    # Tocar música do novo nível
                    self.music.play_level_music(self, self.current_level)
                else:
                    # Vitória - verificar se entra no ranking
                    if self.ranking_manager.is_high_score(self.score):
                        self.state = GameState.ENTER_NAME
                    else:
                        self.state = GameState.VICTORY

            # Verificar se entrou na área de abdução da nave (fase 50)
            if self.spaceship and self.player.rect.colliderect(
                self.spaceship.abduction_rect
            ):
                if not self.player.is_being_abducted:
                    self.player.start_abduction()

                # Após 3 segundos (180 frames) de abdução, terminar a fase
                if self.player.abduction_timer >= 180:
                    if self.current_level < self.max_levels:
                        self.current_level += 1
                        Level.init_level(self)
                        # Tocar música do novo nível
                        self.music.play_level_music(self, self.current_level)
                    else:
                        # Vitória - verificar se entra no ranking
                        if self.ranking_manager.is_high_score(self.score):
                            self.state = GameState.ENTER_NAME
                        else:
                            self.state = GameState.VICTORY

    def draw(self):
        if self.state == GameState.SPLASH:
            # Tela de splash com fundo preto
            self.screen.fill(BLACK)

            # Mostrar logo atual com efeito de fade
            if self.logos and self.current_logo_index < len(self.logos):
                logo = self.logos[self.current_logo_index]

                # Calcular posição no ciclo do logo atual
                logo_cycle_time = self.splash_timer % self.logo_display_time
                alpha = 255  # Opacidade padrão

                # Fade in (primeiros frames)
                if logo_cycle_time < self.fade_in_duration:
                    alpha = int((logo_cycle_time / self.fade_in_duration) * 255)
                # Fade out (últimos frames)
                elif logo_cycle_time > (
                    self.logo_display_time - self.fade_out_duration
                ):
                    fade_progress = (
                        logo_cycle_time
                        - (self.logo_display_time - self.fade_out_duration)
                    ) / self.fade_out_duration
                    alpha = int((1 - fade_progress) * 255)

                # Aplicar alpha ao logo
                if alpha < 255:
                    logo_with_alpha = logo.copy()
                    logo_with_alpha.set_alpha(alpha)
                    logo_rect = logo_with_alpha.get_rect(
                        center=(WIDTH // 2, HEIGHT // 2)
                    )
                    self.screen.blit(logo_with_alpha, logo_rect)
                else:
                    logo_rect = logo.get_rect(center=(WIDTH // 2, HEIGHT // 2))
                    self.screen.blit(logo, logo_rect)

            # Texto de instrução com fade suave (só em modo development)
            if ENV_CONFIG.get("environment", "production") == "development":
                instruction_alpha = min(255, self.splash_timer * 3)  # Fade in gradual
                instruction_text = self.font.render(
                    "Pressione qualquer tecla para continuar", True, WHITE
                )
                if instruction_alpha < 255:
                    instruction_text.set_alpha(instruction_alpha)
                instruction_rect = instruction_text.get_rect(
                    center=(WIDTH // 2, HEIGHT - 50)
                )
                self.screen.blit(instruction_text, instruction_rect)

        elif self.state == GameState.MAIN_MENU:
            # Tela de menu com fundo do jogo
            self.draw_ocean_background()

            # Logo do jogo (aumentado)
            if self.game_logo:
                # Aumentar o tamanho do logo em 50%
                logo_scaled = pygame.transform.scale(
                    self.game_logo,
                    (
                        int(self.game_logo.get_width() * 1.5),
                        int(self.game_logo.get_height() * 1.5),
                    ),
                )
                logo_rect = logo_scaled.get_rect(center=(WIDTH // 2, 120))
                self.screen.blit(logo_scaled, logo_rect)

            # Título do jogo se não houver logo
            else:
                title_text = self.big_font.render(
                    "Jogo de Plataforma - Mar", True, WHITE
                )
                title_rect = title_text.get_rect(center=(WIDTH // 2, 150))
                self.screen.blit(title_text, title_rect)

            # Opções do menu
            menu_start_y = 300
            for i, option in enumerate(self.menu_options):
                color = YELLOW if i == self.menu_selected else WHITE
                option_text = self.font.render(option, True, color)
                option_rect = option_text.get_rect(
                    center=(WIDTH // 2, menu_start_y + i * 60)
                )

                # Destacar opção selecionada com retângulo
                if i == self.menu_selected:
                    pygame.draw.rect(
                        self.screen, DARK_BLUE, option_rect.inflate(20, 10)
                    )

                self.screen.blit(option_text, option_rect)

            # Rodapé com direitos autorais
            footer_text = "Desenvolvido por CirrasTec, Cirras RetroGames e Canal do Dudu. Todos os direitos reservados."
            footer_surface = pygame.font.Font(None, 24).render(
                footer_text, True, LIGHT_GRAY
            )
            footer_rect = footer_surface.get_rect(center=(WIDTH // 2, HEIGHT - 30))
            self.screen.blit(footer_surface, footer_rect)

        elif self.state == GameState.PLAYING:
            self.draw_ocean_background()
            # Criar surface temporária para aplicar offset da câmera
            temp_surface = pygame.Surface((WIDTH, HEIGHT))
            temp_surface.fill((0, 0, 0, 0))  # Transparente

            # Desenhar plataformas com offset da câmera
            for platform in self.platforms:
                adjusted_rect = pygame.Rect(
                    platform.rect.x - self.camera_x,
                    platform.rect.y,
                    platform.rect.width,
                    platform.rect.height,
                )
                if (
                    adjusted_rect.right > 0 and adjusted_rect.left < WIDTH
                ):  # Só desenhar se visível
                    # Salvar posição original da plataforma
                    original_x = platform.x
                    # Ajustar posição para câmera
                    platform.x = adjusted_rect.x
                    # Usar o método draw da plataforma que faz ladrilhamento correto
                    platform.draw(self.screen)
                    # Restaurar posição original
                    platform.x = original_x

            # Desenhar bandeira com offset da câmera
            if self.flag:  # Verificar se a bandeira existe
                flag_x = self.flag.x - self.camera_x
                if flag_x > -50 and flag_x < WIDTH:  # Só desenhar se visível
                    # Salvar posição original da bandeira
                    original_x = self.flag.x
                    # Ajustar posição temporariamente para o offset da câmera
                    self.flag.x = flag_x
                    # Desenhar usando o método da classe Flag
                    self.flag.draw(self.screen)
                    # Restaurar posição original
                    self.flag.x = original_x

            # Desenhar pássaros, morcegos e aviões com offset da câmera
            if self.current_level <= 20:
                for bird in self.birds:
                    bird_x = bird.x - self.camera_x
                    if bird_x > -50 and bird_x < WIDTH:  # Só desenhar se visível
                        # Salvar posição original do pássaro
                        original_bird_x = bird.x
                        # Ajustar posição para câmera
                        bird.x = bird_x
                        # Chamar método draw do pássaro
                        bird.draw(self.screen)
                        # Restaurar posição original
                        bird.x = original_bird_x
            elif self.current_level <= 30:
                for bat in self.bats:
                    bat_x = bat.x - self.camera_x
                    if bat_x > -50 and bat_x < WIDTH:  # Só desenhar se visível
                        # Salvar posição original do morcego
                        original_bat_x = bat.x
                        # Ajustar posição para câmera
                        bat.x = bat_x
                        # Chamar método draw do morcego
                        bat.draw(self.screen)
                        # Restaurar posição original
                        bat.x = original_bat_x
            elif self.current_level <= 40:
                for airplane in self.airplanes:
                    airplane_x = airplane.x - self.camera_x
                    if (
                        airplane_x > -60 and airplane_x < WIDTH
                    ):  # Só desenhar se visível (aviões são maiores)
                        # Salvar posição original do avião
                        original_airplane_x = airplane.x
                        # Ajustar posição para câmera
                        airplane.x = airplane_x
                        # Chamar método draw do avião
                        airplane.draw(self.screen)
                        # Restaurar posição original
                        airplane.x = original_airplane_x
            else:
                for disk in self.flying_disks:
                    disk_x = disk.x - self.camera_x
                    if (
                        disk_x > -60 and disk_x < WIDTH
                    ):  # Só desenhar se visível (discos são grandes)
                        # Salvar posição original do disco
                        original_disk_x = disk.x
                        # Ajustar posição para câmera
                        disk.x = disk_x
                        # Chamar método draw do disco
                        disk.draw(self.screen)
                        # Restaurar posição original
                        disk.x = original_disk_x

            # Desenhar tartarugas e aranhas com offset da câmera
            if self.current_level <= 20:
                for turtle in self.turtles:
                    turtle_x = turtle.x - self.camera_x
                    if turtle_x > -50 and turtle_x < WIDTH:  # Só desenhar se visível
                        # Salvar posição original da tartaruga
                        original_turtle_x = turtle.x
                        # Ajustar posição para câmera
                        turtle.x = turtle_x
                        # Chamar método draw da tartaruga
                        turtle.draw(self.screen)
                        # Restaurar posição original
                        turtle.x = original_turtle_x
            else:
                for spider in self.spiders:
                    spider_x = spider.x - self.camera_x
                    if spider_x > -50 and spider_x < WIDTH:  # Só desenhar se visível
                        # Salvar posição original da aranha
                        original_spider_x = spider.x
                        # Ajustar posição para câmera
                        spider.x = spider_x
                        # Chamar método draw da aranha
                        spider.draw(self.screen)
                        # Restaurar posição original
                        spider.x = original_spider_x

            # Desenhar robôs e seus mísseis com offset da câmera (níveis 31-40)
            if 31 <= self.current_level <= 40:
                for robot in self.robots:
                    robot_x = robot.x - self.camera_x
                    if robot_x > -50 and robot_x < WIDTH:  # Só desenhar se visível
                        # Salvar posição original do robô
                        original_robot_x = robot.x
                        # Ajustar posição para câmera
                        robot.x = robot_x
                        # Chamar método draw do robô (que também desenha os mísseis)
                        robot.draw(self.screen)
                        # Restaurar posição original
                        robot.x = original_robot_x

                        # Desenhar mísseis do robô com offset da câmera
                        for missile in robot.missiles:
                            missile_x = missile.x - self.camera_x
                            if (
                                missile_x > -20 and missile_x < WIDTH + 20
                            ):  # Só desenhar se visível
                                # Salvar posição original do míssil
                                original_missile_x = missile.x
                                # Ajustar posição para câmera
                                missile.x = missile_x
                                # Chamar método draw do míssil
                                missile.draw(self.screen)
                                # Restaurar posição original
                                missile.x = original_missile_x

                # Desenhar mísseis órfãos (de robôs mortos) com offset da câmera
                for missile in self.orphan_missiles:
                    missile_x = missile.x - self.camera_x
                    if (
                        missile_x > -20 and missile_x < WIDTH + 20
                    ):  # Só desenhar se visível
                        # Salvar posição original do míssil
                        original_missile_x = missile.x
                        # Ajustar posição para câmera
                        missile.x = missile_x
                        # Chamar método draw do míssil
                        missile.draw(self.screen)
                        # Restaurar posição original
                        missile.x = original_missile_x

            # Desenhar aliens e seus lasers com offset da câmera (níveis 41-50)
            if 41 <= self.current_level <= 50:
                for alien in self.aliens:
                    alien_x = alien.x - self.camera_x
                    if alien_x > -50 and alien_x < WIDTH:  # Só desenhar se visível
                        # Salvar posição original do alien
                        original_alien_x = alien.x
                        # Ajustar posição para câmera
                        alien.x = alien_x
                        # Chamar método draw do alien
                        alien.draw(self.screen)
                        # Restaurar posição original
                        alien.x = original_alien_x

                        # Desenhar lasers do alien com offset da câmera
                        for laser in alien.lasers:
                            laser_x = laser.x - self.camera_x
                            if (
                                laser_x > -20 and laser_x < WIDTH + 20
                            ):  # Só desenhar se visível
                                # Salvar posição original do laser
                                original_laser_x = laser.x
                                # Ajustar posição para câmera
                                laser.x = laser_x
                                # Chamar método draw do laser
                                laser.draw(self.screen)
                                # Restaurar posição original
                                laser.x = original_laser_x

                # Desenhar lasers órfãos (de aliens mortos) com offset da câmera
                for laser in self.orphan_lasers:
                    laser_x = laser.x - self.camera_x
                    if laser_x > -20 and laser_x < WIDTH + 20:  # Só desenhar se visível
                        # Salvar posição original do laser
                        original_laser_x = laser.x
                        # Ajustar posição para câmera
                        laser.x = laser_x
                        # Chamar método draw do laser
                        laser.draw(self.screen)
                        # Restaurar posição original
                        laser.x = original_laser_x

            # Desenhar explosões com offset da câmera
            for explosion in self.explosions:
                explosion_x = explosion.x - self.camera_x
                if explosion_x > -50 and explosion_x < WIDTH:  # Só desenhar se visível
                    # Salvar posição original da explosão
                    original_explosion_x = explosion.x
                    # Ajustar posição para câmera
                    explosion.x = explosion_x
                    # Chamar método draw da explosão
                    explosion.draw(self.screen)
                    # Restaurar posição original
                    explosion.x = original_explosion_x

            # Desenhar tiros do jogador com offset da câmera
            for bullet in self.player.bullets:
                bullet_x = bullet.x - self.camera_x
                if bullet_x > -20 and bullet_x < WIDTH + 20:  # Só desenhar se visível
                    # Salvar posição original do tiro
                    original_bullet_x = bullet.x
                    # Ajustar posição para câmera
                    bullet.x = bullet_x
                    # Chamar método draw do tiro
                    bullet.draw(self.screen)
                    # Restaurar posição original
                    bullet.x = original_bullet_x

            # Desenhar jogador com offset da câmera
            # Salvar posição original do jogador
            original_x = self.player.x
            # Ajustar posição para câmera
            self.player.x = self.player.x - self.camera_x
            # Chamar método draw do jogador
            self.player.draw(self.screen)
            # Restaurar posição original
            self.player.x = original_x

            # Desenhar UI (sem offset da câmera)
            Info.display(self, self.screen, self.font, YELLOW)

        elif self.state == GameState.GAME_OVER:
            # Usar fundo do cenário
            self.draw_ocean_background()

            game_over_text = self.big_font.render("GAME OVER", True, RED)
            score_text = self.font.render(f"Pontuação Final: {self.score}", True, WHITE)

            # Centralizar textos principais
            game_over_rect = game_over_text.get_rect(
                center=(WIDTH // 2, HEIGHT // 2 - 120)
            )
            score_rect = score_text.get_rect(center=(WIDTH // 2, HEIGHT // 2 - 60))

            self.screen.blit(game_over_text, game_over_rect)
            self.screen.blit(score_text, score_rect)

            # Menu de opções
            for i, option in enumerate(self.game_over_options):
                color = YELLOW if i == self.game_over_selected else WHITE
                option_text = self.font.render(option, True, color)
                option_rect = option_text.get_rect(
                    center=(WIDTH // 2, HEIGHT // 2 + i * 40)
                )

                # Destacar opção selecionada com retângulo
                if i == self.game_over_selected:
                    pygame.draw.rect(
                        self.screen, DARK_BLUE, option_rect.inflate(20, 10)
                    )

                self.screen.blit(option_text, option_rect)

            # Instruções de controle
            control_text = self.font.render(
                "Use ↑↓ ou D-pad para navegar, Enter ou A para selecionar",
                True,
                LIGHT_GRAY,
            )
            control_rect = control_text.get_rect(center=(WIDTH // 2, HEIGHT // 2 + 120))
            self.screen.blit(control_text, control_rect)

        elif self.state == GameState.VICTORY:
            # Desenhar troféu (usando formas geométricas)
            trophy_x = WIDTH // 2
            trophy_y = HEIGHT // 2 - 100

            # Base do troféu
            pygame.draw.rect(self.screen, BROWN, (trophy_x - 40, trophy_y + 80, 80, 20))
            pygame.draw.rect(self.screen, BROWN, (trophy_x - 10, trophy_y + 60, 20, 40))

            # Taça do troféu
            pygame.draw.ellipse(self.screen, YELLOW, (trophy_x - 30, trophy_y, 60, 80))
            pygame.draw.ellipse(
                self.screen, (255, 215, 0), (trophy_x - 25, trophy_y + 5, 50, 70)
            )

            # Alças do troféu
            pygame.draw.arc(
                self.screen,
                YELLOW,
                (trophy_x - 50, trophy_y + 20, 20, 40),
                0,
                math.pi,
                5,
            )
            pygame.draw.arc(
                self.screen,
                YELLOW,
                (trophy_x + 30, trophy_y + 20, 20, 40),
                0,
                math.pi,
                5,
            )

            # Textos
            victory_text = self.big_font.render("PARABÉNS!", True, GREEN)
            complete_text = self.font.render(
                "Você completou todos os níveis!", True, WHITE
            )
            final_score_text = self.font.render(
                f"Pontuação Final: {self.score}", True, WHITE
            )
            restart_text = self.font.render(
                "Pressione R para jogar novamente", True, WHITE
            )

            self.screen.blit(victory_text, (WIDTH // 2 - 150, HEIGHT // 2 + 120))
            self.screen.blit(complete_text, (WIDTH // 2 - 200, HEIGHT // 2 + 170))
            self.screen.blit(final_score_text, (WIDTH // 2 - 120, HEIGHT // 2 + 200))
            self.screen.blit(restart_text, (WIDTH // 2 - 180, HEIGHT // 2 + 240))

        elif self.state == GameState.ENTER_NAME:
            # Tela para inserir nome no ranking
            title_text = self.big_font.render("NOVO RECORDE!", True, YELLOW)
            score_text = self.font.render(f"Pontuação: {self.score}", True, WHITE)
            prompt_text = self.font.render(
                "Digite seu nome (máximo 25 caracteres):", True, WHITE
            )

            # Campo de entrada de nome com cursor
            name_display = (
                self.player_name + "_"
                if len(self.player_name) < 25
                else self.player_name
            )
            name_text = self.font.render(name_display, True, WHITE)

            instruction_text = self.font.render(
                "Pressione ENTER para confirmar", True, LIGHT_GRAY
            )

            # Centralizar textos
            title_rect = title_text.get_rect(center=(WIDTH // 2, HEIGHT // 2 - 150))
            score_rect = score_text.get_rect(center=(WIDTH // 2, HEIGHT // 2 - 100))
            prompt_rect = prompt_text.get_rect(center=(WIDTH // 2, HEIGHT // 2 - 50))
            name_rect = name_text.get_rect(center=(WIDTH // 2, HEIGHT // 2))
            instruction_rect = instruction_text.get_rect(
                center=(WIDTH // 2, HEIGHT // 2 + 50)
            )

            # Desenhar caixa de entrada
            input_box = pygame.Rect(WIDTH // 2 - 200, HEIGHT // 2 - 15, 400, 30)
            pygame.draw.rect(self.screen, DARK_GRAY, input_box)
            pygame.draw.rect(self.screen, WHITE, input_box, 2)

            self.screen.blit(title_text, title_rect)
            self.screen.blit(score_text, score_rect)
            self.screen.blit(prompt_text, prompt_rect)
            self.screen.blit(name_text, name_rect)
            self.screen.blit(instruction_text, instruction_rect)

        elif self.state == GameState.SHOW_RANKING:
            # Usar fundo do cenário em vez de fundo sólido
            self.draw_ocean_background()

            # Tela do ranking
            title_text = self.big_font.render("TOP 10 RANKING", True, YELLOW)
            rankings = self.ranking_manager.get_rankings()

            # Título
            title_rect = title_text.get_rect(center=(WIDTH // 2, 100))
            self.screen.blit(title_text, title_rect)

            # Cabeçalho com posições fixas
            pos_x = WIDTH // 2 - 200  # Posição inicial da tabela
            header_pos = self.font.render("POS", True, WHITE)
            header_name = self.font.render("NOME", True, WHITE)
            header_score = self.font.render("PONTUAÇÃO", True, WHITE)

            self.screen.blit(header_pos, (pos_x, 180))
            self.screen.blit(header_name, (pos_x + 60, 180))
            self.screen.blit(header_score, (pos_x + 300, 180))

            # Linha separadora
            pygame.draw.line(
                self.screen, WHITE, (pos_x - 10, 200), (pos_x + 390, 200), 2
            )

            # Rankings com colunas alinhadas
            y_offset = 230
            for i, ranking in enumerate(rankings, 1):
                # Destacar o jogador atual se estiver no ranking
                color = YELLOW if ranking["name"] == self.player_name.strip() else WHITE

                # Coluna posição
                pos_text = self.font.render(f"{i:2d}.", True, color)
                self.screen.blit(pos_text, (pos_x, y_offset))

                # Coluna nome (limitado a 18 chars para caber na coluna)
                name_display = ranking["name"][:18]
                name_text = self.font.render(name_display, True, color)
                self.screen.blit(name_text, (pos_x + 60, y_offset))

                # Coluna pontuação (alinhada à direita)
                score_display = f"{int(ranking['score']):,}".replace(",", ".")
                score_text = self.font.render(score_display, True, color)
                score_rect = score_text.get_rect()
                score_rect.right = pos_x + 390
                score_rect.y = y_offset
                self.screen.blit(score_text, score_rect)

                y_offset += 35

            # Instruções
            restart_text = self.font.render(
                "Pressione R para jogar novamente", True, LIGHT_GRAY
            )
            restart_rect = restart_text.get_rect(center=(WIDTH // 2, HEIGHT - 80))
            self.screen.blit(restart_text, restart_rect)

            back_text = self.font.render(
                "Pressione ESC ou Botão B para voltar", True, LIGHT_GRAY
            )
            back_rect = back_text.get_rect(center=(WIDTH // 2, HEIGHT - 50))
            self.screen.blit(back_text, back_rect)

        elif self.state == GameState.CREDITS:
            # Tela de créditos com fundo do jogo
            self.draw_ocean_background()

            # Título
            title_text = self.big_font.render("CRÉDITOS", True, YELLOW)
            title_rect = title_text.get_rect(center=(WIDTH // 2, 80))
            self.screen.blit(title_text, title_rect)

            # Conteúdo dos créditos
            credits_content = [
                "Jogo de Plataforma - Mar",
                "",
                "Desenvolvido por:",
                "CirrasTec",
                "",
                "Em parceria com:",
                "Cirras RetroGames",
                "https://www.youtube.com/@cirrasretrogames",
                "",
                "Canal do Dudu",
                "https://www.youtube.com/@canaldodudu8789",
                "",
                "Este jogo foi criado com paixão e dedicação,",
                "combinando a nostalgia dos jogos clássicos",
                "com elementos modernos de gameplay.",
                "",
                "Agradecemos por jogar!",
            ]

            y_offset = 150
            for line in credits_content:
                if line.startswith("https://"):
                    # Links em cor diferente
                    text_surface = self.font.render(line, True, LIGHT_BLUE)
                elif line in ["CirrasTec", "Cirras RetroGames", "Canal do Dudu"]:
                    # Nomes em destaque
                    text_surface = self.font.render(line, True, YELLOW)
                else:
                    # Texto normal
                    text_surface = self.font.render(line, True, WHITE)

                text_rect = text_surface.get_rect(center=(WIDTH // 2, y_offset))
                self.screen.blit(text_surface, text_rect)
                y_offset += 30

            # Instruções
            instruction_text = self.font.render(
                "Pressione ESC ou ENTER para voltar", True, LIGHT_GRAY
            )
            instruction_rect = instruction_text.get_rect(
                center=(WIDTH // 2, HEIGHT - 50)
            )
            self.screen.blit(instruction_text, instruction_rect)

        elif self.state == GameState.RECORDS:
            # Tela de recordes (reutilizar a lógica do ranking)
            self.draw_ocean_background()

            # Título
            title_text = self.big_font.render("RECORDES", True, YELLOW)
            rankings = self.ranking_manager.get_rankings()

            # Título
            title_rect = title_text.get_rect(center=(WIDTH // 2, 100))
            self.screen.blit(title_text, title_rect)

            # Cabeçalho com posições fixas
            pos_x = WIDTH // 2 - 200  # Posição inicial da tabela
            header_pos = self.font.render("POS", True, WHITE)
            header_name = self.font.render("NOME", True, WHITE)
            header_score = self.font.render("PONTUAÇÃO", True, WHITE)

            self.screen.blit(header_pos, (pos_x, 180))
            self.screen.blit(header_name, (pos_x + 60, 180))
            self.screen.blit(header_score, (pos_x + 300, 180))

            # Linha separadora
            pygame.draw.line(
                self.screen, WHITE, (pos_x - 10, 200), (pos_x + 390, 200), 2
            )

            # Rankings com colunas alinhadas
            y_offset = 230
            for i, ranking in enumerate(rankings, 1):
                color = WHITE

                # Coluna posição
                pos_text = self.font.render(f"{i:2d}.", True, color)
                self.screen.blit(pos_text, (pos_x, y_offset))

                # Coluna nome (limitado a 18 chars para caber na coluna)
                name_display = ranking["name"][:18]
                name_text = self.font.render(name_display, True, color)
                self.screen.blit(name_text, (pos_x + 60, y_offset))

                # Coluna pontuação (alinhada à direita)
                score_display = f"{int(ranking['score']):,}".replace(",", ".")
                score_text = self.font.render(score_display, True, color)
                score_rect = score_text.get_rect()
                score_rect.right = pos_x + 390
                score_rect.y = y_offset
                self.screen.blit(score_text, score_rect)

                y_offset += 35

            # Instruções
            instruction_text = self.font.render(
                "Pressione ESC ou ENTER para voltar", True, LIGHT_GRAY
            )
            instruction_rect = instruction_text.get_rect(
                center=(WIDTH // 2, HEIGHT - 50)
            )
            self.screen.blit(instruction_text, instruction_rect)

        pygame.display.flip()

    def is_development(self):
        return self.env_config.get("environment") == "development"

    def run(self):
        running = True
        while running:
            running = self.handle_events()
            self.update()
            self.draw()
            self.clock.tick(FPS)

        pygame.quit()
        sys.exit()<|MERGE_RESOLUTION|>--- conflicted
+++ resolved
@@ -35,10 +35,8 @@
 
 class Game:
     def __init__(self):
-<<<<<<< HEAD
-=======
         # Carregar configuração de ambiente antes de inicializar a tela
->>>>>>> 223d1ac0
+
         self.env_config = ENV_CONFIG
         Screen.init(self)
         pygame.display.set_caption("Jump and Hit")
